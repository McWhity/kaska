# -*- coding: utf-8 -*-

"""Main module."""
import logging

import datetime as dt
import numpy as np

from scipy.interpolate import interp1d

from .NNParameterInversion import NNParameterInversion

from .s2_observations import Sentinel2Observations

from .smoothn import smoothn

from .utils import save_output_parameters

LOG = logging.getLogger("KaSKA")
LOG.setLevel(logging.DEBUG)
if not LOG.handlers:
    ch = logging.StreamHandler()
    ch.setLevel(logging.DEBUG)
    formatter = logging.Formatter('%(asctime)s - %(name)s - ' +
                                  '%(levelname)s - %(message)s')
    ch.setFormatter(formatter)
    LOG.addHandler(ch)
LOG.propagate = False

            
def define_temporal_grid(start_date, end_date, temporal_grid_space):
    """Creates a temporal grid"""
    temporal_grid = [start_date + i*dt.timedelta(days=temporal_grid_space) 
                    for i in range(int(np.ceil(366/temporal_grid_space)))
                    if start_date + i*dt.timedelta(days=temporal_grid_space)
                                    <= end_date]
    return temporal_grid

class KaSKA(object):
    """The main KaSKA object"""

    def __init__(self, observations, time_grid, state_mask, approx_inverter,
                output_folder,
                chunk = None):
        self.time_grid = time_grid
        self.observations = observations
        self.state_mask = state_mask
        self.output_folder = output_folder
        self.inverter = NNParameterInversion(approx_inverter)
        self.chunk = chunk

    def first_pass_inversion(self):
        """A first pass inversion. Could be anything, from a quick'n'dirty
        LUT, a regressor. As coded, we use the `self.inverter` method, which
        in this case, will call the ANN inversion."""
        S = {}
        for k in self.observations.dates:
            retval = self.inverter.invert_observations(self.observations, k)
            if retval is not None:
                S[k] = retval
        return S

    def _process_first_pass(self, first_passer_dict):
        """This methods takes the first pass estimates of surface parameters
        (stored as a dictionary) and assembles them into an
        `(n_params, n_times, nx, ny)` grid. The assumption here is the 
        dictionary is indexed by dates (e.g. datetime objects) and that for
        each date, we have a list of parameters.
        
        Parameters
        ----------
        first_passer_dict: dict
            A dictionary with first pass guesses in an irregular temporal grid
        
        """
        dates = [k for k in first_passer_dict.keys()]
        n_params, nx, ny = first_passer_dict[dates[0]].shape
        param_grid = np.zeros((n_params, len(dates), nx, ny))
        for i, k in enumerate(dates):
            for j in range(n_params):
                    param_grid[j, i, :, :] = first_passer_dict[k][j]
        # param_grid = np.zeros((n_params, len(self.time_grid), nx, ny))
        # idx = np.argmin(np.abs(self.time_grid -
        #                 np.array(dates)[:, None]), axis=1)
        # LOG.info("Re-arranging first pass solutions into an array")
        # for ii, tstep in enumerate(self.time_grid):
        #     ## Number of observations in current time step
        #     #n_obs_tstep = list(idx).count(ii)
        #     # Keys for the current time step
        #     sel_keys = list(np.array(dates)[idx == ii])
        #     LOG.info(f"Doing timestep {str(tstep):s}")
        #     for k in sel_keys:
        #         LOG.info(f"\t {str(k):s}")
        #     for p in range(n_params):
        #         arr = np.array([first_passer_dict[k][p] for k in sel_keys])
        #         arr[arr < 0] = np.nan
        #         param_grid[p, ii, :, :] = np.nanmean(arr, axis=0)
        return dates, param_grid

    def run_retrieval(self):
        """Runs the retrieval for all time-steps. It proceeds by first 
        inverting on a observation by observation fashion, and then performs
        a per pixel smoothing/interpolation."""
        dates, retval = self._process_first_pass(self.first_pass_inversion())
        LOG.info("Burp! Now doing temporal smoothing")
        return self._run_smoother(dates, retval)
        #x0 = np.zeros_like(retval)
        #for param in range(retval.shape[0]):
        #    S = retval[param]*1
        #    ss = smoothn(S, isrobust=True, s=1, TolZ=1e-2, axis=0)
        #    x0[param, :, :] = ss[0]
        #return x0

    def _run_smoother(self, dates, parameter_block):
        """Very specific method that applies some parameter transformations
        to the data in a very unrobust way."""
        # This needs to be abstracted up...
        # Note that in general, we don't know what parameters we are dealing
        # with. We probably want a data structure here with the parameter list,
        # transformation function, as well as boundaries, which could be
        # associated with the NN
        lai = -2 * np.log(parameter_block[-2, :, :, :])
        cab = -100*np.log(parameter_block[1, :, :, :])
        cbrown = parameter_block[2, :, :, :]
        # Basically, remove weird values outside of boundaries, nans and stuff
        # Could be done simply with the previously stated data structure, as
        # this is a bit of an adhoc piece of code.
        lai[~np.isfinite(lai)] = 0
        cab[~np.isfinite(cab)] = 0
        cbrown[~np.isfinite(cbrown)] = 0
        lai[~(lai > 0)] = 0
        cab[~(cab > 0)] = 0
        cbrown[~(cbrown > 0)] = 0
        # Create a mask where we have no (LAI) data
        mask = np.all(lai == 0, axis=(0))
        LOG.info("Smoothing data like a boss")
        # Time axes in days of year
        doys = np.array([int(x.strftime('%j')) for x in dates])
        doy_grid = np.array([int(x.strftime('%j')) for x in self.time_grid])
        # Linear 3D stack interpolator. Assuming dimension 0 is time. Note use
        # of fill_value to indicate missing data (0)
        LOG.info("Smoothing LAI...")
        f = interp1d(doys, lai, axis=0, bounds_error=False,
                     fill_value=0)
        laii = f(doy_grid)
        slai = smoothn(np.array(laii), W=2*np.array(laii), isrobust=True, s=1.5,
                       TolZ=1e-6, axis=0)[0]
        slai[slai < 0] = 0
        # The last bit is to fix LAI to 0
        # going forward, use LAI as weighting to try to dampen flappiness in
        # pigments when no leaf area is present.
        LOG.info("Smoothing Cab...")
        f = interp1d(doys, cab, axis=0, bounds_error=False)
        cabi = f(doy_grid)
        scab = smoothn(np.array(cabi), W=slai, isrobust=True, s=1,
                        TolZ=1e-6, axis=0)[0]
        LOG.info("Smoothing Cbrown...")
        f = interp1d(doys, cbrown, axis=0, bounds_error=False)                                        
        cbrowni = f(doy_grid)
        scbrown = smoothn(np.array(cbrowni) * slai, W=slai, isrobust=True, s=1,
                    TolZ=1e-6, axis=0)[0] / slai
        # Could also set them to nan
        LOG.info("Done smoothing...")
        slai[:, mask] = 0
        scab[:, mask] = 0
        scbrown[:, mask] = 0
        return (["lai", "cab", "cbrown"], [slai, scab, scbrown])

    def save_s2_output(self, parameter_names, output_data,
                       output_format="GTiff"):
        
        save_output_parameters(self.time_grid, self.observations,
                               self.output_folder,
                               parameter_names, output_data,
                               output_format=output_format,
                               chunk=self.chunk)



if __name__ == "__main__":
    import pkgutil
    from io import BytesIO

    start_date = dt.datetime(2017, 5, 1)
    end_date = dt.datetime(2017, 6, 1)
    temporal_grid_space = 5
    temporal_grid = define_temporal_grid(start_date, end_date,
<<<<<<< HEAD
                                            temporal_grid_space)
=======
                                        temporal_grid_space)
    nn_inverter = pkgutil.get_data("kaska",
                    "inverters/prosail_2NN.npz")
>>>>>>> c22842de
    s2_obs = Sentinel2Observations(
        "/home/ucfajlg/Data/python/KaFKA_Validation/LMU/s2_obs/",
        BytesIO(nn_inverter),
        "/home/ucfajlg/Data/python/KaFKA_Validation/LMU/carto/ESU.tif",
        band_prob_threshold=20,
        chunk=None,
        time_grid=temporal_grid,
    )
    state_mask = "/home/ucfajlg/Data/python/KaFKA_Validation/LMU/carto/ESU.tif"
    approx_inverter = BytesIO(pkgutil.get_data("kaska",
                    "inverters/Prosail_5_paras.h5"))
    kaska = KaSKA(s2_obs, temporal_grid, state_mask, approx_inverter,
                     "/tmp/")
    parameter_names, parameter_data = kaska.run_retrieval()
    kaska.save_s2_output(parameter_names, parameter_data)


<|MERGE_RESOLUTION|>--- conflicted
+++ resolved
@@ -185,13 +185,9 @@
     end_date = dt.datetime(2017, 6, 1)
     temporal_grid_space = 5
     temporal_grid = define_temporal_grid(start_date, end_date,
-<<<<<<< HEAD
-                                            temporal_grid_space)
-=======
-                                        temporal_grid_space)
+                                       temporal_grid_space)
     nn_inverter = pkgutil.get_data("kaska",
                     "inverters/prosail_2NN.npz")
->>>>>>> c22842de
     s2_obs = Sentinel2Observations(
         "/home/ucfajlg/Data/python/KaFKA_Validation/LMU/s2_obs/",
         BytesIO(nn_inverter),
