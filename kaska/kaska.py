# -*- coding: utf-8 -*-

"""Main module."""
import logging

import datetime as dt
import numpy as np

from scipy.interpolate import interp1d

from .NNParameterInversion import NNParameterInversion

from .s2_observations import Sentinel2Observations

from .s1_observations import Sentinel1Observations

from .smoothn import smoothn

from .utils import save_output_parameters

LOG = logging.getLogger("KaSKA")
LOG.setLevel(logging.DEBUG)
if not LOG.handlers:
    ch = logging.StreamHandler()
    ch.setLevel(logging.DEBUG)
    formatter = logging.Formatter('%(asctime)s - %(name)s - ' +
                                  '%(levelname)s - %(message)s')
    ch.setFormatter(formatter)
    LOG.addHandler(ch)
LOG.propagate = False

            
def define_temporal_grid(start_date, end_date, temporal_grid_space):
    """Creates a temporal grid"""
    temporal_grid = [start_date + i*dt.timedelta(days=temporal_grid_space) 
                    for i in range(int(np.ceil(366/temporal_grid_space)))
                    if start_date + i*dt.timedelta(days=temporal_grid_space)
                                    <= end_date]
    return temporal_grid

class KaSKA(object):
    """The main KaSKA object"""

    def __init__(self, observations, time_grid, state_mask, approx_inverter,
                output_folder,
                chunk = None):
        self.time_grid = time_grid
        self.observations = observations
        self.state_mask = state_mask
        self.output_folder = output_folder
        self.inverter = NNParameterInversion(approx_inverter)
        self.chunk = chunk

    def first_pass_inversion(self):
        """A first pass inversion. Could be anything, from a quick'n'dirty
        LUT, a regressor. As coded, we use the `self.inverter` method, which
        in this case, will call the ANN inversion."""
        S = {}
        for k in self.observations.dates:
            retval = self.inverter.invert_observations(self.observations, k)
            if retval is not None:
                S[k] = retval
        return S

    def _process_first_pass(self, first_passer_dict):
        """This methods takes the first pass estimates of surface parameters
        (stored as a dictionary) and assembles them into an
        `(n_params, n_times, nx, ny)` grid. The assumption here is the 
        dictionary is indexed by dates (e.g. datetime objects) and that for
        each date, we have a list of parameters.
        
        Parameters
        ----------
        first_passer_dict: dict
            A dictionary with first pass guesses in an irregular temporal grid
        
        """
        dates = [k for k in first_passer_dict.keys()]
        n_params, nx, ny = first_passer_dict[dates[0]].shape
        param_grid = np.zeros((n_params, len(dates), nx, ny))
        for i, k in enumerate(dates):
            for j in range(n_params):
                    param_grid[j, i, :, :] = first_passer_dict[k][j]
        # param_grid = np.zeros((n_params, len(self.time_grid), nx, ny))
        # idx = np.argmin(np.abs(self.time_grid -
        #                 np.array(dates)[:, None]), axis=1)
        # LOG.info("Re-arranging first pass solutions into an array")
        # for ii, tstep in enumerate(self.time_grid):
        #     ## Number of observations in current time step
        #     #n_obs_tstep = list(idx).count(ii)
        #     # Keys for the current time step
        #     sel_keys = list(np.array(dates)[idx == ii])
        #     LOG.info(f"Doing timestep {str(tstep):s}")
        #     for k in sel_keys:
        #         LOG.info(f"\t {str(k):s}")
        #     for p in range(n_params):
        #         arr = np.array([first_passer_dict[k][p] for k in sel_keys])
        #         arr[arr < 0] = np.nan
        #         param_grid[p, ii, :, :] = np.nanmean(arr, axis=0)
        return dates, param_grid

    def run_retrieval(self):
        """Runs the retrieval for all time-steps. It proceeds by first 
        inverting on a observation by observation fashion, and then performs
        a per pixel smoothing/interpolation."""
        dates, retval = self._process_first_pass(self.first_pass_inversion())
        LOG.info("Burp! Now doing temporal smoothing")
        return self._run_smoother(dates, retval)
        #x0 = np.zeros_like(retval)
        #for param in range(retval.shape[0]):
        #    S = retval[param]*1
        #    ss = smoothn(S, isrobust=True, s=1, TolZ=1e-2, axis=0)
        #    x0[param, :, :] = ss[0]
        #return x0

    def _run_smoother(self, dates, parameter_block):
        """Very specific method that applies some parameter transformations
        to the data in a very unrobust way."""
        # This needs to be abstracted up...
        # Note that in general, we don't know what parameters we are dealing
        # with. We probably want a data structure here with the parameter list,
        # transformation function, as well as boundaries, which could be
        # associated with the NN
        lai = -2 * np.log(parameter_block[-2, :, :, :])
        cab = -100*np.log(parameter_block[1, :, :, :])
        cbrown = parameter_block[2, :, :, :]
        # Basically, remove weird values outside of boundaries, nans and stuff
        # Could be done simply with the previously stated data structure, as
        # this is a bit of an adhoc piece of code.
        lai[~np.isfinite(lai)] = 0
        cab[~np.isfinite(cab)] = 0
        cbrown[~np.isfinite(cbrown)] = 0
        lai[~(lai > 0)] = 0
        cab[~(cab > 0)] = 0
        cbrown[~(cbrown > 0)] = 0
        # Create a mask where we have no (LAI) data
        mask = np.all(lai == 0, axis=(0))
        LOG.info("Smoothing data like a boss")
        # Time axes in days of year
        doys = np.array([int(x.strftime('%j')) for x in dates])
        doy_grid = np.array([int(x.strftime('%j')) for x in self.time_grid])
        # Linear 3D stack interpolator. Assuming dimension 0 is time. Note use
        # of fill_value to indicate missing data (0)
        LOG.info("Smoothing LAI...")
        f = interp1d(doys, lai, axis=0, bounds_error=False,
                     fill_value=0)
        laii = f(doy_grid)
        slai = smoothn(np.array(laii), W=2*np.array(laii), isrobust=True, s=1.5,
                       TolZ=1e-6, axis=0)[0]
        slai[slai < 0] = 0
        # The last bit is to fix LAI to 0
        # going forward, use LAI as weighting to try to dampen flappiness in
        # pigments when no leaf area is present.
        LOG.info("Smoothing Cab...")
        f = interp1d(doys, cab, axis=0, bounds_error=False)
        cabi = f(doy_grid)
        scab = smoothn(np.array(cabi), W=slai, isrobust=True, s=1,
                        TolZ=1e-6, axis=0)[0]
        LOG.info("Smoothing Cbrown...")
        f = interp1d(doys, cbrown, axis=0, bounds_error=False)                                        
        cbrowni = f(doy_grid)
        scbrown = smoothn(np.array(cbrowni) * slai, W=slai, isrobust=True, s=1,
                    TolZ=1e-6, axis=0)[0] / slai
        # Could also set them to nan
        LOG.info("Done smoothing...")
        slai[:, mask] = 0
        scab[:, mask] = 0
        scbrown[:, mask] = 0
<<<<<<< HEAD
        return (slai, scab, scbrown)
=======
        return (["lai", "cab", "cbrown"], [slai, scab, scbrown])

    def save_s2_output(self, parameter_names, output_data,
                       output_format="GTiff"):
        
        save_output_parameters(self.time_grid, self.observations,
                               self.output_folder,
                               parameter_names, output_data,
                               output_format=output_format,
                               chunk=self.chunk)



if __name__ == "__main__":
    import pkgutil
    from io import BytesIO

    nn_inverter = pkgutil.get_data("kaska",
                    "inverters/prosail_2NN.npz")
    approx_inverter = BytesIO(pkgutil.get_data("kaska",
                    "inverters/Prosail_5_paras.h5"))

    state_mask = "/home/ucfajlg/Data/python/KaFKA_Validation/LMU/carto/ESU.tif"
    nc_file = "/data/selene/ucfajlg/ELBARA_LMU/mirror_ftp/141.84.52.201/S1/S1_LMU_site_2017_new.nc"
    start_date = dt.datetime(2017, 5, 1)
    end_date = dt.datetime(2017, 6, 1)
    temporal_grid_space = 5
    temporal_grid = define_temporal_grid(start_date, end_date,
                                         temporal_grid_space)
    s2_obs = Sentinel2Observations(
        "/home/ucfajlg/Data/python/KaFKA_Validation/LMU/s2_obs/",
        BytesIO(nn_inverter),
        state_mask,
        band_prob_threshold=20,
        chunk=None,
        time_grid=temporal_grid)

    s1_obs = Sentinel1Observations(nc_file,
                state_mask,
                time_grid=temporal_grid)
    
    kaska = KaSKA(s2_obs, temporal_grid, state_mask, approx_inverter,
                     "/tmp/")
    parameter_names, parameter_data = kaska.run_retrieval()

    kaska.save_s2_output(parameter_names, parameter_data)
>>>>>>> 07cae78a
<|MERGE_RESOLUTION|>--- conflicted
+++ resolved
@@ -166,10 +166,7 @@
         slai[:, mask] = 0
         scab[:, mask] = 0
         scbrown[:, mask] = 0
-<<<<<<< HEAD
-        return (slai, scab, scbrown)
-=======
-        return (["lai", "cab", "cbrown"], [slai, scab, scbrown])
+    return (["lai", "cab", "cbrown"], [slai, scab, scbrown])
 
     def save_s2_output(self, parameter_names, output_data,
                        output_format="GTiff"):
@@ -178,41 +175,4 @@
                                self.output_folder,
                                parameter_names, output_data,
                                output_format=output_format,
-                               chunk=self.chunk)
-
-
-
-if __name__ == "__main__":
-    import pkgutil
-    from io import BytesIO
-
-    nn_inverter = pkgutil.get_data("kaska",
-                    "inverters/prosail_2NN.npz")
-    approx_inverter = BytesIO(pkgutil.get_data("kaska",
-                    "inverters/Prosail_5_paras.h5"))
-
-    state_mask = "/home/ucfajlg/Data/python/KaFKA_Validation/LMU/carto/ESU.tif"
-    nc_file = "/data/selene/ucfajlg/ELBARA_LMU/mirror_ftp/141.84.52.201/S1/S1_LMU_site_2017_new.nc"
-    start_date = dt.datetime(2017, 5, 1)
-    end_date = dt.datetime(2017, 6, 1)
-    temporal_grid_space = 5
-    temporal_grid = define_temporal_grid(start_date, end_date,
-                                         temporal_grid_space)
-    s2_obs = Sentinel2Observations(
-        "/home/ucfajlg/Data/python/KaFKA_Validation/LMU/s2_obs/",
-        BytesIO(nn_inverter),
-        state_mask,
-        band_prob_threshold=20,
-        chunk=None,
-        time_grid=temporal_grid)
-
-    s1_obs = Sentinel1Observations(nc_file,
-                state_mask,
-                time_grid=temporal_grid)
-    
-    kaska = KaSKA(s2_obs, temporal_grid, state_mask, approx_inverter,
-                     "/tmp/")
-    parameter_names, parameter_data = kaska.run_retrieval()
-
-    kaska.save_s2_output(parameter_names, parameter_data)
->>>>>>> 07cae78a
+                               chunk=self.chunk)