--- conflicted
+++ resolved
@@ -3,12 +3,10 @@
 """Main module."""
 import logging
 
-<<<<<<< HEAD
+from pathlib import Path
+
 from collections import namedtuple
 
-=======
-from pathlib import Path
->>>>>>> 641542a8
 import datetime as dt
 import numpy as np
 
