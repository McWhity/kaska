#!/usr/bin/env python
"""The main Kaska external interface. This module provides a way to
configure and execute Kaska, including spreading the processing by
spatial tiles and distributing over some dask-aware cluster.
"""

import copy
import logging
import shutil
from copy import deepcopy
import datetime as dt
from functools import partial
from pathlib import Path
from collections import namedtuple

import numpy as np

from osgeo import gdal

from .utils import get_chunks
from .s2_observations import Sentinel2Observations
from .kaska import KaSKA
from .kaska import define_temporal_grid

Config = namedtuple(
    "Config", "s2_obs temporal_grid state_mask inverter output_folder"
)

LOG = logging.getLogger(__name__)


def stitch_outputs(output_folder, parameter_list):
    """Given a folder with some contiguous files in GeoTIFF format, this
    function will stitch them together using their georeference information.
    There's a fairly strong assumption that these tiles have already been
    reasonably created by e.g. `process_tile` below. It is not a problem to
    have missing tiles that weren't processed (this sometimes happens if
    the state mask shows no useable pixels). We assume the relevant files
    have the following filename structure 
    `[parameter]_A[year][DoY]_0x[tile].tif`, where `parameter` is the 
    parameter name, `year` is e.g. `2019` `DoY` is day of year and tile
    is a hexadecimal number with the tile number.
    
    Parameters
    ----------
    output_folder : str
        A folder
    parameter_list : list
        A list of parameters. This is used to search individual tiles by
        filename (e.g. `LAI_A2019135_0xfd.tif`).
    
    Returns
    -------
    list
        A list of the stitched up files.
    """
    # Get the output folder
    p = Path(output_folder)
    # Loop over parameters and find all the files for all the
    # chunks and dates
    output_tiffs = {}
    for parameter in parameter_list:
        files = sorted([fich for fich in p.glob(f"*{parameter:s}_A*_0x*.tif")])
        dates = sorted(
            list(
                set(
                    [
                        fich.stem.split(parameter)[1].split("_")[1]
                        for fich in files
                    ]
                )
            )
        )
        fnames = []
        # Now for each data, stitch up all the chunks for that parameter
        for date in dates:

            sel_files = [
                fich.as_posix() for fich in files if fich.stem.find(date) >= 0
            ]
            dst_ds = gdal.BuildVRT(
                (p / f"{parameter:s}_{date:s}.vrt").as_posix(), sel_files
            )
            fnames.append(dst_ds.GetDescription())
            dst_ds = None

        # Potentially, create a multiband VRT/GTiff with all the dates?
        dst_ds = gdal.BuildVRT(
            (p / f"{parameter:s}.vrt").as_posix(),
            fnames,
            options=gdal.BuildVRTOptions(separate=True),
        )
        dst_ds = None
        dst_ds = gdal.Translate(
            (p / f"{parameter:s}.tif").as_posix(),
            (p / f"{parameter:s}.vrt").as_posix(),
            options=gdal.TranslateOptions(
                format="GTiff",
                creationOptions=[
                    "TILED=YES",
                    "INTERLEAVE=BAND",
                    "COMPRESS=LZW",
                    "COPY_SRC_OVERVIEWS=YES",
                ],
            ),
        )
        for band in range(1, dst_ds.RasterCount + 1):
            dst_ds.GetRasterBand(band).SetMetadata({"DoY": dates[band - 1][1:]})
        output_tiffs[parameter] = dst_ds.GetDescription()
        dst_ds = None
        g = gdal.Open((p / f"{parameter:s}.tif").as_posix(), gdal.GA_Update)
        g.BuildOverviews("average", np.power(2, np.arange(8)))
        g = None
        g = gdal.Translate(
            (p / "temporary.tif").as_posix(),
            (p / f"{parameter:s}.tif").as_posix(),
            format="GTiff",
            creationOptions=[
                "TILED=YES",
                "INTERLEAVE=BAND",
                "COMPRESS=LZW",
                "COPY_SRC_OVERVIEWS=YES",
            ],
        )
        shutil.move(p / "temporary.tif", (p / f"{parameter:s}.tif").as_posix())

        LOG.info(f"Saved {parameter:s} file as {output_tiffs[parameter]:s}")
    return output_tiffs


def process_tile(the_chunk, config):
    """A function to process a single spatial tile. The function
    receives a `chunk` object, and a configuration object.
    
    Parameters
    ----------
    the_chunk : iter
        A list, tuple or whatever with the top left X and Y coordinates
        in pixels, the X and Y number of pixels of the tile, and the
        tile number.
    config : Config
        A configuration object.
    
    Returns
    -------
    list
        A list of retrieved parameters.
    """
    # Unpack chunck object with UL pixel coordinates,
    # number of pixels in tile and chunk number
    this_X, this_Y, nx_valid, ny_valid, chunk_no = the_chunk
    ulx = this_X
    uly = this_Y
    lrx = this_X + nx_valid
    lry = this_Y + ny_valid
    # copy the observations in case we have issues with
    # references hanging around...
    # Apply the region of interest to the observations
    s2_obs = copy.copy(config.s2_obs)
    s2_obs.apply_roi(ulx, uly, lrx, lry)
    chunk_mask = s2_obs.state_mask.ReadAsArray()
    n_unmasked_pxls = np.sum(chunk_mask)
    if n_unmasked_pxls == 0:
        LOG.info(f"No pixels in chunk {hex(chunk_no):s}")
        return None
    else:
        # Define KaSKA object with windowed observations.
        LOG.info(f"Unmasked pixels in {hex(chunk_no):s}: {n_unmasked_pxls:d}")
        kaska = KaSKA(
            s2_obs,
            config.temporal_grid,
            config.state_mask,
            config.inverter,
            config.output_folder,
            chunk=hex(chunk_no),
        )
        parameter_names, parameter_data = kaska.run_retrieval()
        kaska.save_s2_output(parameter_names, parameter_data)
        return parameter_names


def kaska_runner(
    start_date,
    end_date,
    temporal_grid_space,
    state_mask,
    s2_folder,
    approx_inverter,
    s2_emulator,
    output_folder,
    dask_client=None,
):
    """Runs a KaSKA problem for S2 producing parameter estimates between
    `start_date` and `end_date` with a temporal spacing `temporal_grid_space`.
    
    
    Parameters
    ----------
    start_date : datetime object
        Starting date for the inference
    end_date : datetime object
        End date for the inference
    temporal_grid_space : datetime object
        Temporal resolution of the inference (in days).
    state_mask : str
        An existing spatial raster with the state mask (binary mask detailing
        which pixels to process).
    s2_folder : str
        Folder where the Sentinel2 data reside.
    approx_inverter : str
        The inverter filename
    s2_emulator : str
        The emulator filename
    output_folder : str
        A folder where the output files will be dumped.
    dask_client : dask, optional
        Allows the distribution of the processing using a dask distributed
        cluster. If this is None, then the processing is run tiled but 
        sequentially.
    
    Returns
    -------
    list
        A list of the processed parameters files.
    """
    temporal_grid = define_temporal_grid(
        start_date, end_date, temporal_grid_space
    )
    s2_obs = Sentinel2Observations(
        s2_folder,
        s2_emulator,
        state_mask,
        band_prob_threshold=20,
        time_grid=temporal_grid,
    )

    output_folder = Path(output_folder)
    output_folder.mkdir(parents=True, exist_ok=True)
    # "s2_obs temporal_grid state_mask inverter output_folder"
    config = Config(
        s2_obs, temporal_grid, state_mask, approx_inverter, output_folder
    )
    # Avoid reading mask in memory in case we fill it up
    g = gdal.Open(state_mask)
    ny, nx = g.RasterYSize, g.RasterXSize

    # Do the splitting
    them_chunks = [the_chunk for the_chunk in get_chunks(nx, ny)]

    wrapper = partial(process_tile, config=config)
    if dask_client is None:
        retval = list(map(wrapper, them_chunks))
    else:
        A = dask_client.map(wrapper, them_chunks)
        retval = dask_client.gather(A)

    try:
        parameter_names = next(item for item in retval if item is not None)
    except StopIteration:
        LOG.info("No masked pixels processed! Sure mask was sensible?")
        return []
    LOG.info("Starting file stitching")
<<<<<<< HEAD

=======
>>>>>>> 34433c66
    return stitch_outputs(output_folder, parameter_names)<|MERGE_RESOLUTION|>--- conflicted
+++ resolved
@@ -260,8 +260,4 @@
         LOG.info("No masked pixels processed! Sure mask was sensible?")
         return []
     LOG.info("Starting file stitching")
-<<<<<<< HEAD
-
-=======
->>>>>>> 34433c66
     return stitch_outputs(output_folder, parameter_names)