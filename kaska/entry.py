#!/usr/bin/env python
import datetime as dt
from .logger import create_logger
from .inference_runner import kaska_runner
from .inverters import get_emulator, get_inverter


def run_process(start_date, end_date, temporal_grid_space, s2_folder,
<<<<<<< HEAD
                s1_ncfile, state_mask, output_folder, debug=True, 
=======
                s1_ncfile, state_mask, output_folder, debug=True,
>>>>>>> c15c7021
                logfile=None, dask_client=None, block_size=[256, 256],
                chunk=None):
    """This is the entry point function that should be called by any
    script wishing to run KaSKA. It runs a KaSKA problem for S2 producing
    parameter estimates between `start_date` and `end_date` with a temporal
    spacing `temporal_grid_space`.

    Parameters
    ----------
    start_date : datetime object
        Starting date for the inference
    end_date : datetime object
        End date for the inference
    temporal_grid_space : datetime object
        Temporal resolution of the inference (in days).
    s2_folder : str
        Folder where the Sentinel2 data reside.
    s1_ncfile: str
        NetCDF file containing the Sentinel 1 data
    state_mask : str
        An existing spatial raster with the state mask (binary mask detailing
        which pixels to process).
    output_folder : str
        A folder where the output files will be dumped.
    debug : bool, optional
        Flag for controlling debug logging.
    logfile : str, optional
        The name of the log file.
    dask_client : dask, optional
        Allows the distribution of the processing using a dask distributed
        cluster. If this is None, then the processing is run tiled but
        sequentially.
    block_size : int list[2], optional
        The size of the tile to break the image into (in pixels).
    chunk: int, optional
        If a single chunk is expected to be processed, pass its number here.

    """

    # Setup logger and log run info
    if logfile is None:
        logfile = f"KaSKA_{dt.datetime.now():%Y%M%d_%H%M}.log"
    LOG = create_logger(debug=debug, fname=logfile)
    LOG.info("Running KaSKA with arguments:")
    LOG.info("start date : "+start_date.strftime('%Y%m%d'))
    LOG.info("end date : "+end_date.strftime('%Y%m%d'))
    LOG.info("temporal grid spacing (days): "+str(temporal_grid_space))
    LOG.info("data folder : "+s2_folder)
    LOG.info("state mask : "+state_mask)
    LOG.info("output folder : "+output_folder)
    LOG.info("debug logging : "+("ON" if debug else "OFF"))
    LOG.info("block size : "+str(block_size[0])+"x"+str(block_size[1]))

    # Prepare arguments needed to run main kaska executable
    s2_emulator = get_emulator("prosail", "Sentinel2")
    approx_inverter = get_inverter("prosail_5paras", "Sentinel2")

    kaska_runner(start_date, end_date, temporal_grid_space, state_mask,
                 s2_folder, approx_inverter, s2_emulator,
                 s1_ncfile,
                 output_folder,
                 dask_client=dask_client, block_size=block_size,
                 chunk=chunk)<|MERGE_RESOLUTION|>--- conflicted
+++ resolved
@@ -6,11 +6,7 @@
 
 
 def run_process(start_date, end_date, temporal_grid_space, s2_folder,
-<<<<<<< HEAD
-                s1_ncfile, state_mask, output_folder, debug=True, 
-=======
                 s1_ncfile, state_mask, output_folder, debug=True,
->>>>>>> c15c7021
                 logfile=None, dask_client=None, block_size=[256, 256],
                 chunk=None):
     """This is the entry point function that should be called by any
