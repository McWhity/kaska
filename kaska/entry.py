#!/usr/bin/env python
import datetime as dt
from .logger import create_logger
from .inference_runner import kaska_runner
from .inverters import get_emulator, get_inverter


def run_process(start_date, end_date, temporal_grid_space, s2_folder,
                s1_ncfile, state_mask, output_folder, debug=True,
<<<<<<< HEAD
                logfile=None, dask_client=None, block_size=[256, 256],
                chunk=None):

=======
                logfile=None, dask_client=None, block_size=[256, 256]):
>>>>>>> 4d123cc6
    """This is the entry point function that should be called by any
    script wishing to run KaSKA. It runs a KaSKA problem for S2 producing
    parameter estimates between `start_date` and `end_date` with a temporal
    spacing `temporal_grid_space`.

    Parameters
    ----------
    start_date : datetime object
        Starting date for the inference
    end_date : datetime object
        End date for the inference
    temporal_grid_space : datetime object
        Temporal resolution of the inference (in days).
    s2_folder : str
        Folder where the Sentinel2 data reside.
    s1_ncfile: str
        NetCDF file containing the Sentinel 1 data
    state_mask : str
        An existing spatial raster with the state mask (binary mask detailing
        which pixels to process).
    output_folder : str
        A folder where the output files will be dumped.
    debug : bool, optional
        Flag for controlling debug logging.
    logfile : str, optional
        The name of the log file.
    dask_client : dask, optional
        Allows the distribution of the processing using a dask distributed
        cluster. If this is None, then the processing is run tiled but
        sequentially.
    block_size : int list[2], optional
        The size of the tile to break the image into (in pixels).
    chunk: int, optional
        If a single chunk is expected to be processed, pass its number here.

    """

    # Setup logger and log run info
    if logfile is None:
        logfile = f"KaSKA_{dt.datetime.now():%Y%M%d_%H%M}.log"
    LOG = create_logger(debug=debug, fname=logfile)
    LOG.info("Running KaSKA with arguments:")
    LOG.info("start date : "+start_date.strftime('%Y%m%d'))
    LOG.info("end date : "+end_date.strftime('%Y%m%d'))
    LOG.info("temporal grid spacing (days): "+str(temporal_grid_space))
    LOG.info("data folder : "+s2_folder)
    LOG.info("state mask : "+state_mask)
    LOG.info("output folder : "+output_folder)
    LOG.info("debug logging : "+("ON" if debug else "OFF"))
    LOG.info("block size : "+str(block_size[0])+"x"+str(block_size[1]))

    # Prepare arguments needed to run main kaska executable
    s2_emulator = get_emulator("prosail", "Sentinel2")
    approx_inverter = get_inverter("prosail_5paras", "Sentinel2")

    kaska_runner(start_date, end_date, temporal_grid_space, state_mask,
                 s2_folder, approx_inverter, s2_emulator,
                 s1_ncfile,
                 output_folder,
<<<<<<< HEAD
                 dask_client=dask_client, block_size=block_size,
                 chunk=chunk)
=======
                 dask_client=dask_client, block_size=block_size)
>>>>>>> 4d123cc6
<|MERGE_RESOLUTION|>--- conflicted
+++ resolved
@@ -7,13 +7,8 @@
 
 def run_process(start_date, end_date, temporal_grid_space, s2_folder,
                 s1_ncfile, state_mask, output_folder, debug=True,
-<<<<<<< HEAD
                 logfile=None, dask_client=None, block_size=[256, 256],
                 chunk=None):
-
-=======
-                logfile=None, dask_client=None, block_size=[256, 256]):
->>>>>>> 4d123cc6
     """This is the entry point function that should be called by any
     script wishing to run KaSKA. It runs a KaSKA problem for S2 producing
     parameter estimates between `start_date` and `end_date` with a temporal
@@ -73,9 +68,5 @@
                  s2_folder, approx_inverter, s2_emulator,
                  s1_ncfile,
                  output_folder,
-<<<<<<< HEAD
                  dask_client=dask_client, block_size=block_size,
-                 chunk=chunk)
-=======
-                 dask_client=dask_client, block_size=block_size)
->>>>>>> 4d123cc6
+                 chunk=chunk)